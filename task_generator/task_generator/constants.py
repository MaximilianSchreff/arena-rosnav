--- conflicted
+++ resolved
@@ -3,20 +3,15 @@
 
 class Constants:
     GOAL_REACHED_TOLERANCE = 1.0
-<<<<<<< HEAD
     TIMEOUT = 3.0 * 60  # 3 min
     WAIT_FOR_SERVICE_TIMEOUT = 60  # 5 secs
-    MAX_RESET_FAIL_TIMES = 3
-=======
-    TIMEOUT = 3.0 * 60  ## 3 min
-    WAIT_FOR_SERVICE_TIMEOUT = 60  # 5 secs
     MAX_RESET_FAIL_TIMES = 10
->>>>>>> 286538a3
 
     class ObstacleManager:
-        DYNAMIC_OBSTACLES = 0
-        STATIC_OBSTACLES = 0
-        INTERACTIVE_OBSTACLES = 0
+        DYNAMIC_OBSTACLES = 15
+        STATIC_OBSTACLES = 15
+        INTERACTIVE_OBSTACLES = 15
+
         OBSTACLE_MAX_RADIUS = 0.6
 
     class RobotManager:
@@ -30,7 +25,6 @@
         TRAINING = "training"
         DEPLOYMENT = "deployment"
 
-<<<<<<< HEAD
     class SocialMode(Enum):
         PEDSIM = "pedsim"
         SFM = "sfm"
@@ -40,7 +34,9 @@
         STAGED = "staged"
         SCENARIO = "scenario"
         RANDOM_SCENARIO = "random_scenario"
-=======
+        DYNAMIC_MAP_RANDOM = "dynamic_map_random"
+        DYNAMIC_MAP_STAGED = "dynamic_map_staged"
+
     class MapGenerator:
         NODE_NAME = "map_generator"
         MAP_FOLDER_NAME = "dynamic_map"
@@ -58,16 +54,6 @@
         "noise_std_dev": 0.0,
         "update_rate": 10,
     }
-
-
-class TaskMode:
-    RANDOM = "random"
-    STAGED = "staged"
-    SCENARIO = "scenario"
-    RANDOM_SCENARIO = "random_scenario"
-    DYNAMIC_MAP_RANDOM = "dynamic_map_random"
-    DYNAMIC_MAP_STAGED = "dynamic_map_staged"
->>>>>>> 286538a3
 
     class Random:
         MIN_DYNAMIC_OBS = 0
