--- conflicted
+++ resolved
@@ -49,11 +49,7 @@
     def spawn_entity(self, entity: EntityProps) -> bool:
         raise NotImplementedError()
 
-<<<<<<< HEAD
-    def move_entity(self, name: str, pos: PositionOrientation):
-=======
     def move_entity(self, name: str, position: PositionOrientation):
->>>>>>> 44f55a03
         """
         Move the robot to the given position.
         """
