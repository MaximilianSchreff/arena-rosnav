--- conflicted
+++ resolved
@@ -42,7 +42,6 @@
 
 @TaskFactory.register(Constants.TaskMode.SCENARIO)
 class ScenarioTask(BaseTask):
-<<<<<<< HEAD
 
     _scenario: Scenario
 
@@ -58,10 +57,6 @@
     ):
         super().__init__(obstacle_manager=obstacle_manager,
                          robot_managers=robot_managers, map_manager=map_manager, **kwargs)
-=======
-    def __init__(self, obstacles_manager, robot_managers, map_manager, **kwargs):
-        scenario_file_path = rospy.get_param("~scenario_json_path")
->>>>>>> 286538a3
 
         scenario_file_path = rospy.get_param("~scenario_json_path")
         self._scenario = self._read_scenario_file(scenario_file_path)
@@ -70,15 +65,7 @@
 
         self._check_map_paths()
 
-<<<<<<< HEAD
         self._reset_count = 0
-=======
-        # self._set_up_robot_managers()
-
-        self.reset_count = 0
-
-        self.desired_resets = self.scenario_file.get("resets")
->>>>>>> 286538a3
 
         self._desired_resets = self._scenario.resets
         if not self._desired_resets > 0:
@@ -89,21 +76,13 @@
 
         self._reset_scenario()
 
-<<<<<<< HEAD
-    def reset(self):
+    def reset(self, **kwargs):
         if self._reset_count >= self._desired_resets:
             return True
 
         super().reset(
             lambda: self._reset_scenario()
         )
-=======
-    def reset(self, *args, **kwargs):
-        if self.reset_count >= self.desired_resets:
-            return True
-
-        super().reset(lambda: self.reset_scenario())
->>>>>>> 286538a3
 
         self._reset_count += 1
 
@@ -147,7 +126,6 @@
         scenario_map_path = os.path.join(
             rospkg.RosPack().get_path("arena-simulation-setup"),
             "maps",
-<<<<<<< HEAD
             self._scenario.map,
             "map.yaml"
         )
@@ -155,26 +133,11 @@
         if static_map != scenario_map_path:
             rospy.logerr(
                 "Map path of scenario and static map are not the same. Shutting down.")
-=======
-            self.scenario_file["map"],
-            "map.yaml",
-        )
-
-        if not static_map == scenario_map_path:
-            rospy.logerr(
-                "Map path of scenario and static map are not the same. Shutting down."
-            )
->>>>>>> 286538a3
             rospy.logerr(f"Scenario Map Path {scenario_map_path}")
             rospy.logerr(f"Static Map Path {static_map}")
 
             rospy.signal_shutdown(
-<<<<<<< HEAD
                 "Map path of scenario and static map are not the same.")
-=======
-                "Map path of scenario and static map are not the same."
-            )
->>>>>>> 286538a3
             sys.exit()
 
     def _reset_robots(self):
@@ -198,11 +161,5 @@
             return
 
         if scenario_robots_length > setup_robot_length:
-<<<<<<< HEAD
             self._scenario.robots = self._scenario.robots[:setup_robot_length]
-=======
-            self.scenario_file["robots"] = self.scenario_file["robots"][
-                :setup_robot_length
-            ]
->>>>>>> 286538a3
             rospy.logwarn("Scenario file contains more robots than setup.")