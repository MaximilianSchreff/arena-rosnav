import os
from typing import Dict, List, Type

import rospy
from rospkg import RosPack

from task_generator.constants import Constants
from task_generator.manager.obstacle_manager import ObstacleManager
from task_generator.manager.robot_manager import RobotManager
from task_generator.manager.world_manager import WorldManager
from task_generator.shared import PositionOrientation, rosparam_get
from task_generator.tasks import Task
from task_generator.tasks.modules import TM_Module
from task_generator.tasks.obstacles import TM_Obstacles
from task_generator.tasks.robots import TM_Robots

import std_msgs.msg as std_msgs
import rosgraph_msgs.msg as rosgraph_msgs
from task_generator.utils import ModelLoader


class TaskFactory:
    registry_obstacles: Dict[Constants.TaskMode.TM_Obstacles, Type[TM_Obstacles]] = {}
    registry_robots: Dict[Constants.TaskMode.TM_Robots, Type[TM_Robots]] = {}
    registry_module: Dict[Constants.TaskMode.TM_Module, Type[TM_Module]] = {}

    @classmethod
    def register_obstacles(cls, name: Constants.TaskMode.TM_Obstacles):
        def inner_wrapper(wrapped_class: Type[TM_Obstacles]):
            assert (
                name not in cls.registry_obstacles
            ), f"TaskMode '{name}' for obstacles already exists!"
            assert issubclass(wrapped_class, TM_Obstacles)

            cls.registry_obstacles[name] = wrapped_class
            return wrapped_class

        return inner_wrapper

    @classmethod
    def register_robots(cls, name: Constants.TaskMode.TM_Robots):
        def inner_wrapper(wrapped_class: Type[TM_Robots]):
            assert (
                name not in cls.registry_obstacles
            ), f"TaskMode '{name}' for robots already exists!"
            assert issubclass(wrapped_class, TM_Robots)

            cls.registry_robots[name] = wrapped_class
            return wrapped_class

        return inner_wrapper

    @classmethod
    def register_module(cls, name: Constants.TaskMode.TM_Module):
        def inner_wrapper(wrapped_class: Type[TM_Module]):
            assert (
                name not in cls.registry_obstacles
            ), f"TaskMode '{name}' for module already exists!"
            assert issubclass(wrapped_class, TM_Module)

            cls.registry_module[name] = wrapped_class
            return wrapped_class

        return inner_wrapper

    @classmethod
    def combine(cls, modules: List[Constants.TaskMode.TM_Module] = []) -> Type[Task]:
        for module in modules:
            assert (
                module in cls.registry_module
            ), f"Module '{module}' is not registered!"

        class CombinedTask(Task):
            """
            Represents a combined task that involves multiple robots and obstacles.
            """

            PARAM_TM_ROBOTS = "tm_robots"
            PARAM_TM_OBSTACLES = "tm_obstacles"

            __param_tm_robots: Constants.TaskMode.TM_Robots
            __param_tm_obstacles: Constants.TaskMode.TM_Obstacles

            __tm_robots: TM_Robots
            __tm_obstacles: TM_Obstacles

            def __init__(
                self,
                obstacle_manager: ObstacleManager,
                robot_managers: List[RobotManager],
                world_manager: WorldManager,
                namespace: str = "",
                *args,
                **kwargs,
            ):
                """
                Initializes a CombinedTask object.

                Args:
                    obstacle_manager (ObstacleManager): The obstacle manager for the task.
                    robot_managers (List[RobotManager]): The list of robot managers for the task.
                    world_manager (WorldManager): The world manager for the task.
                    namespace (str, optional): The namespace for the task. Defaults to "".
                    *args: Variable length argument list.
                    **kwargs: Arbitrary keyword arguments.
                """
                self.namespace = namespace
                self.namespace_prefix = (
                    f"/{namespace}/" if os.path.basename(namespace) else ""
                )

                self.obstacle_manager = obstacle_manager
                self.robot_managers = robot_managers
                self.world_manager = world_manager

                self._train_mode = rosparam_get(bool, "/train_mode", False)

                if self._train_mode:
                    self.__reset_start = rospy.Publisher(
                        self.TOPIC_RESET_START, std_msgs.Empty, queue_size=1
                    )
                    self.__reset_end = rospy.Publisher(
                        self.TOPIC_RESET_END, std_msgs.Empty, queue_size=1
                    )
                self.__reset_mutex = False

                rospy.Subscriber("/clock", rosgraph_msgs.Clock, self._clock_callback)
                self.last_reset_time = 0
                self.clock = rosgraph_msgs.Clock()

                self.set_up_robot_managers()

                self.model_loader = ModelLoader(
                    os.path.join(
                        RosPack().get_path("arena-simulation-setup"),
                        "obstacles",
                        "static_obstacles",
                    )
                )
                self.dynamic_model_loader = ModelLoader(
                    os.path.join(
                        RosPack().get_path("arena-simulation-setup"),
                        "obstacles",
                        "dynamic_obstacles",
                    )
                )

                self.__param_tm_obstacles = None
                self.__param_tm_robots = None
                self.__modules = [
                    cls.registry_module[module](task=self) for module in modules
                ]

            def set_tm_robots(self, tm_robots: Constants.TaskMode.TM_Robots):
                """
                Sets the task mode for robots.

                Args:
                    tm_robots (Constants.TaskMode.TM_Robots): The task mode for robots.
                """
                assert (
                    tm_robots in cls.registry_robots
                ), f"TaskMode '{tm_robots}' for robots is not registered!"
                self.__tm_robots = cls.registry_robots[tm_robots](props=self)
                self.__tm_robots.reconfigure(None)
                self.__param_tm_robots = tm_robots

            def set_tm_obstacles(self, tm_obstacles: Constants.TaskMode.TM_Obstacles):
                """
                Sets the task mode for obstacles.

                Args:
                    tm_obstacles (Constants.TaskMode.TM_Obstacles): The task mode for obstacles.
                """
                assert (
                    tm_obstacles in cls.registry_obstacles
                ), f"TaskMode '{tm_obstacles}' for obstacles is not registered!"
                self.__tm_obstacles = cls.registry_obstacles[tm_obstacles](props=self)
                self.__tm_obstacles.reconfigure(None)
                self.__param_tm_obstacles = tm_obstacles

            def _reset_task(self, **kwargs):
                """
                Reset the task by updating task modes, resetting modules, and spawning obstacles.

                Args:
                    **kwargs: Additional keyword arguments for resetting the task.

                Returns:
                    None
                """
                if (
                    new_tm_robots := Constants.TaskMode.TM_Robots(
                        rosparam_get(str, self.PARAM_TM_ROBOTS)
                    )
                ) != self.__param_tm_robots:
                    self.set_tm_robots(new_tm_robots)

                if (
                    new_tm_obstacles := Constants.TaskMode.TM_Obstacles(
                        rosparam_get(str, self.PARAM_TM_OBSTACLES)
                    )
                ) != self.__param_tm_obstacles:
                    self.set_tm_obstacles(new_tm_obstacles)

                for module in self.__modules:
                    module.before_reset()

                self.__tm_robots.reset(**kwargs)
                obstacles, dynamic_obstacles = self.__tm_obstacles.reset(**kwargs)

                self.obstacle_manager.spawn_obstacles(obstacles)
                self.obstacle_manager.spawn_dynamic_obstacles(dynamic_obstacles)

                self.n_dynamic_obstacles = len(dynamic_obstacles)

                for module in self.__modules:
                    module.after_reset()

                self.last_reset_time = self.clock.clock.secs

<<<<<<< HEAD
            def _mutex_reset_task(self, **kwargs):
                """
                Executes a reset task while ensuring mutual exclusion.

                This function acquires a mutex lock to ensure that only one reset task is executed at a time.
                It sets a parameter to indicate that the system is resetting, publishes a reset start message,
                performs the reset task, and then publishes a reset end message. If any exception occurs during
                the reset task, it logs the error, shuts down the ROS node, and raises an exception.

                Args:
                    kwargs: Additional keyword arguments.
=======
                    for module in self.__modules:
                        module.after_reset()
>>>>>>> 5ec86f30

                Raises:
                    Exception: If an error occurs during the reset task.

                """
                while self.__reset_mutex:
                    rospy.sleep(0.001)
                self.__reset_mutex = True

                try:
                    rospy.set_param(self.PARAM_RESETTING, True)
                    self.__reset_start.publish()
                    self._reset_task()
                except rospy.ServiceException as e:
                    rospy.logerr(repr(e))
                    rospy.signal_shutdown("Reset error!")
                    raise Exception("reset error!")

                finally:
                    rospy.set_param(self.PARAM_RESETTING, False)
                    self.__reset_end.publish()
                    self.__reset_mutex = False

            def reset(self, **kwargs):
                """
                Resets the task.

                Args:
                    **kwargs: Arbitrary keyword arguments.
                """
                if self._train_mode:
                    self._reset_task(**kwargs)
                else:
                    self._mutex_reset_task(**kwargs)

            @property
            def is_done(self) -> bool:
                """
                Checks if the task is done.

                Returns:
                    bool: True if the task is done, False otherwise.
                """
                return self.__tm_robots.done

            def set_robot_position(self, position: PositionOrientation):
                """
                Sets the position of the robot.

                Args:
                    position (PositionOrientation): The position and orientation of the robot.
                """
                self.__tm_robots.set_position(position)

            def set_robot_goal(self, position: PositionOrientation):
                """
                Sets the goal position for the robot.

                Args:
                    position (PositionOrientation): The goal position for the robot.
                """
                self.__tm_robots.set_goal(position)

        return CombinedTask


from .obstacles.random import TM_Random
from .obstacles.scenario import TM_Scenario
from .obstacles.parametrized import TM_Parametrized

from .robots.random import TM_Random
from .robots.guided import TM_Guided
from .robots.explore import TM_Explore
from .robots.scenario import TM_Scenario

from .modules.clear_forbidden_zones import Mod_ClearForbiddenZones
from .modules.dynamic_map import Mod_DynamicMap
from .modules.rviz_ui import Mod_OverrideRobot
from .modules.staged import Mod_Staged<|MERGE_RESOLUTION|>--- conflicted
+++ resolved
@@ -219,7 +219,6 @@
 
                 self.last_reset_time = self.clock.clock.secs
 
-<<<<<<< HEAD
             def _mutex_reset_task(self, **kwargs):
                 """
                 Executes a reset task while ensuring mutual exclusion.
@@ -231,10 +230,6 @@
 
                 Args:
                     kwargs: Additional keyword arguments.
-=======
-                    for module in self.__modules:
-                        module.after_reset()
->>>>>>> 5ec86f30
 
                 Raises:
                     Exception: If an error occurs during the reset task.
