import dataclasses
from typing import Optional

import numpy as np
import rospy
import roslaunch
import os
import time
import scipy.spatial.transform

from nav_msgs.msg import Odometry
import os
import time

import roslaunch
import rospy
from geometry_msgs.msg import PoseStamped, Quaternion
from nav_msgs.msg import Odometry
from std_srvs.srv import Empty
from task_generator.constants import Constants
from task_generator.manager.entity_manager.entity_manager import EntityManager
from task_generator.manager.entity_manager.utils import YAMLUtil
from task_generator.shared import ModelType, Namespace, PositionOrientation, Robot
from task_generator.utils import Utils, rosparam_get

from tf.transformations import quaternion_from_euler


class RobotManager:
    """
    The robot manager manages the goal and start
    position of a robot for all task modes.
    """

    _namespace: Namespace

    _entity_manager: EntityManager

    _start_pos: PositionOrientation
    _goal_pos: PositionOrientation

    @property
    def start_pos(self) -> PositionOrientation:
        return self._start_pos

    @property
    def goal_pos(self) -> PositionOrientation:
        return self._goal_pos
    
    _position: PositionOrientation

    _robot_radius: float
    _goal_tolerance_distance: float
    _goal_tolerance_angle: float

    _robot: Robot

    _move_base_pub: rospy.Publisher
    _move_base_goal_pub: rospy.Publisher
    _pub_goal_timer: rospy.Timer
    _clear_costmaps_srv: rospy.ServiceProxy

    def __init__(
        self, namespace: Namespace, entity_manager: EntityManager, robot: Robot
    ):
        self._namespace = namespace

        self._entity_manager = entity_manager

        self._start_pos = (0, 0, 0)
        self._goal_pos = (0, 0, 0)

        self._goal_tolerance_distance = rosparam_get(
            float, "goal_radius", 0.5)  # + self._robot_radius
        self._goal_tolerance_angle = rosparam_get(
            float, "goal_tolerance_angle", 30 * np.pi / 180)

        self._robot = robot

        self._position = self._start_pos

    def set_up_robot(self):
        if Utils.get_arena_type() == Constants.ArenaType.TRAINING:
            self._robot_radius = rosparam_get(float, "robot_radius")

        self._robot = dataclasses.replace(
            self._robot,
            model=self._robot.model.override(
                model_type=ModelType.YAML,
                override=lambda model: model.replace(
                    description=YAMLUtil.serialize(
                        YAMLUtil.update_plugins(
                            namespace=self.namespace,
                            description=YAMLUtil.parse_yaml(model.description),
                        )
                    )
                ),
            ),
        )

        self._entity_manager.spawn_robot(self._robot)

        _gen_goal_topic = (
            self.namespace("goal")
            if Utils.get_arena_type() == Constants.ArenaType.TRAINING
            else self.namespace("move_base_simple", "goal")
        )

        self._move_base_goal_pub = rospy.Publisher(
            _gen_goal_topic, PoseStamped, queue_size=10
        )

        self._pub_goal_timer = rospy.Timer(
            rospy.Duration(nsecs=int(0.25e9)), self._publish_goal_periodically
        )

        rospy.Subscriber(self.namespace("odom"), Odometry,
                         self._robot_pos_callback)

        if Utils.get_arena_type() == Constants.ArenaType.TRAINING:
            return

        self._launch_robot()

        self._robot_radius = rosparam_get(
            float, self.namespace("robot_radius"))

        # rospy.wait_for_service(os.path.join(self.namespace, "move_base", "clear_costmaps"))
        self._clear_costmaps_srv = rospy.ServiceProxy(
            self.namespace("move_base", "clear_costmaps"), Empty
        )

    @property
    def safe_distance(self) -> float:
        return self._robot_radius + Constants.RobotManager.SPAWN_ROBOT_SAFE_DIST

    @property
    def model_name(self) -> str:
        return self._robot.model.name

    @property
    def name(self) -> str:
        if Utils.get_arena_type() == Constants.ArenaType.TRAINING:
            return ""

        return self._robot.name

    @property
    def namespace(self) -> Namespace:
        return self._namespace(self.name)

    @property
    def is_done(self) -> bool:
        """kind of redundant right now, but could contain more logic in the future"""
        return self._is_goal_reached

    def move_robot_to_pos(self, position: PositionOrientation):
        self._entity_manager.move_robot(
            name=self._robot.name, position=position)

    def reset(self, start_pos: Optional[PositionOrientation], goal_pos: Optional[PositionOrientation]):
        """
        Publishes start and goal to data_recorder, publishes goal to move_base
        """

        if start_pos is not None:
            self._start_pos = start_pos
            self.move_robot_to_pos(start_pos)

            if self._robot.record_data:
                rospy.set_param(self.namespace("goal"), list(self._goal_pos))

        if goal_pos is not None:
            self._goal_pos = goal_pos
            self._publish_goal(self._goal_pos)

            if self._robot.record_data:
                rospy.set_param(self.namespace("start"), list(self._start_pos))

        time.sleep(0.1)

        try:
            self._clear_costmaps_srv()
        except:
            pass

        return self._position, self._goal_pos

    @property
    def _is_goal_reached(self) -> bool:
        start = self._position
        goal = self._goal_pos

<<<<<<< HEAD
        distance_to_goal: float = float(np.linalg.norm(np.array(goal[:2]) - np.array(start[:2])))
=======
        distance_to_goal: float = np.linalg.norm(
            np.array(goal[:2]) - np.array(start[:2]))

        angle_to_goal: float = np.pi - \
            np.abs(np.abs(goal[2] - start[2]) - np.pi)

        target_distance = self._goal_tolerance_distance
        target_angle = self._goal_tolerance_angle
>>>>>>> 34be8793

        return distance_to_goal < target_distance and angle_to_goal < target_angle

    def _publish_goal_periodically(self, *args, **kwargs):
        if self._goal_pos is not None:
            self._publish_goal(self._goal_pos)

    def _publish_goal(self, goal: PositionOrientation):
        goal_msg = PoseStamped()
        goal_msg.header.seq = 0
        goal_msg.header.stamp = rospy.get_rostime()
        goal_msg.header.frame_id = "map"
        goal_msg.pose.position.x = goal[0]
        goal_msg.pose.position.y = goal[1]
        goal_msg.pose.position.z = 0

        goal_msg.pose.orientation = Quaternion(
            *quaternion_from_euler(0.0, 0.0, goal[2], axes="sxyz")
        )

        self._move_base_goal_pub.publish(goal_msg)

    def _launch_robot(self):
        roslaunch_file = roslaunch.rlutil.resolve_launch_arguments(  # type: ignore
            ["arena_bringup", "robot.launch"]
        )

        rospy.loginfo(f"START WITH MODEL {self.namespace}")

        args = [
            f"model:={self.model_name}",
            f"name:={self.name}",
            f"namespace:={self.namespace}",
            f"frame:={self.name+'/' if self.name != '' else ''}",
            f"local_planner:={self._robot.planner}",
            f"complexity:={rosparam_get(int, 'complexity', 1)}",
            f"record_data:={self._robot.record_data}",
            f"agent_name:={self._robot.agent}",
        ]

        self.process = roslaunch.parent.ROSLaunchParent(  # type: ignore
            roslaunch.rlutil.get_or_generate_uuid(None, False),  # type: ignore
            [(*roslaunch_file, args)],
        )
        self.process.start()

        # Overwrite default move base params
        base_frame: str = rosparam_get(str, self.namespace("robot_base_frame"))
        sensor_frame: str = rosparam_get(
            str, self.namespace("robot_sensor_frame"))

        rospy.set_param(
            self.namespace("move_base", "global_costmap", "robot_base_frame"),
            os.path.join(self.name, base_frame),
        )
        rospy.set_param(
            self.namespace("move_base", "local_costmap", "robot_base_frame"),
            os.path.join(self.name, base_frame),
        )
        rospy.set_param(
            self.namespace("move_base", "local_costmap",
                           "scan", "sensor_frame"),
            os.path.join(self.name, sensor_frame),
        )
        rospy.set_param(
            self.namespace("move_base", "global_costmap",
                           "scan", "sensor_frame"),
            os.path.join(self.name, base_frame),
        )

    def _robot_pos_callback(self, data: Odometry):

        current_position = data.pose.pose
        quat = current_position.orientation

        rot = scipy.spatial.transform.Rotation.from_quat(
            [
                quat.x,
                quat.y,
                quat.z,
                quat.w
            ]
        )

        self._position = (
            current_position.position.x,
            current_position.position.y,
            rot.as_euler("xyz")[2],
        )<|MERGE_RESOLUTION|>--- conflicted
+++ resolved
@@ -191,9 +191,6 @@
         start = self._position
         goal = self._goal_pos
 
-<<<<<<< HEAD
-        distance_to_goal: float = float(np.linalg.norm(np.array(goal[:2]) - np.array(start[:2])))
-=======
         distance_to_goal: float = np.linalg.norm(
             np.array(goal[:2]) - np.array(start[:2]))
 
@@ -202,7 +199,6 @@
 
         target_distance = self._goal_tolerance_distance
         target_angle = self._goal_tolerance_angle
->>>>>>> 34be8793
 
         return distance_to_goal < target_distance and angle_to_goal < target_angle
 
