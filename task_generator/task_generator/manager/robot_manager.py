--- conflicted
+++ resolved
@@ -45,7 +45,6 @@
         if Utils.get_arena_type() == Constants.ArenaType.TRAINING:
             self.robot_radius = rospy.get_param("robot_radius")
 
-<<<<<<< HEAD
         self.simulator.spawn_robot(
             self.namespace, self.robot_setup["model"], self._robot_name()
         )
@@ -59,18 +58,9 @@
         )
         self.pub_goal_timer = rospy.Timer(
             rospy.Duration(0.25), self.publish_goal_periodically
-=======
-        self.simulator.spawn_robot(self.namespace, self.robot_setup["model"], self._robot_name())
-
-        self.move_base_goal_pub = rospy.Publisher(self.ns_prefix("move_base_simple", "goal"), PoseStamped, queue_size=10)
-        self.pub_goal_timer = rospy.Timer(rospy.Duration(0.25), self.publish_goal_periodically)
-
-        rospy.Subscriber(
-            self.ns_prefix("odom"), 
-            Odometry, 
-            self.robot_pos_callback
->>>>>>> 2eb8d918
-        )
+        )
+
+        rospy.Subscriber(self.ns_prefix("odom"), Odometry, self.robot_pos_callback)
 
         rospy.Subscriber(self.ns_prefix("odom"), Odometry, self.robot_pos_callback)
 
@@ -79,22 +69,17 @@
 
         self.launch_robot(self.robot_setup)
 
-<<<<<<< HEAD
         self.robot_radius = rospy.get_param(self.ns_prefix("robot_radius"))
 
         # rospy.wait_for_service(os.path.join(self.namespace, "move_base", "clear_costmaps"))
         self._clear_costmaps_srv = rospy.ServiceProxy(
             self.ns_prefix("move_base", "clear_costmaps"), Empty
-=======
-        self.robot_radius = rospy.get_param(
-            self.ns_prefix("robot_radius")
-        )
+        )
+        self.robot_radius = rospy.get_param(self.ns_prefix("robot_radius"))
 
         # rospy.wait_for_service(os.path.join(self.namespace, "move_base", "clear_costmaps"))
         self._clear_costmaps_srv = rospy.ServiceProxy(
-            self.ns_prefix("move_base", "clear_costmaps"), 
-            Empty
->>>>>>> 2eb8d918
+            self.ns_prefix("move_base", "clear_costmaps"), Empty
         )
 
     def _robot_name(self):
