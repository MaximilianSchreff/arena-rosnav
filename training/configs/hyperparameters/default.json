{
  "agent_name": "",
  "robot": "myrobot",
<<<<<<< HEAD
  "reward_fnc": "rule_04",
=======
  "reward_fnc": "rule_00",
>>>>>>> 6ecf8719
  "discrete_action_space": false,
  "normalize": false,
  "task_mode": "staged",
  "train_max_steps_per_episode": 250,
  "eval_max_steps_per_episode": 400,
  "goal_radius": 0.3,
  "curr_stage": 1,
  "batch_size": 14400,
  "gamma": 0.99,
  "n_steps": 1200,
  "ent_coef": 0.005,
  "learning_rate": 0.0003,
  "vf_coef": 0.22,
  "max_grad_norm": 0.5,
  "gae_lambda": 0.95,
  "m_batch_size": 16,
  "n_epochs": 3,
  "clip_range": 0.22
}<|MERGE_RESOLUTION|>--- conflicted
+++ resolved
@@ -1,11 +1,7 @@
 {
   "agent_name": "",
   "robot": "myrobot",
-<<<<<<< HEAD
-  "reward_fnc": "rule_04",
-=======
   "reward_fnc": "rule_00",
->>>>>>> 6ecf8719
   "discrete_action_space": false,
   "normalize": false,
   "task_mode": "staged",
@@ -24,4 +20,5 @@
   "m_batch_size": 16,
   "n_epochs": 3,
   "clip_range": 0.22
-}+}
+s