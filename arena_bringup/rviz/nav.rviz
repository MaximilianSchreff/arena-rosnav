Panels:
  - Class: rviz/Displays
    Help Height: 78
    Name: Displays
    Property Tree Widget:
      Expanded:
        - /Global Options1
        - /LaserScan1
        - /my_robot1/Namespaces1
        - /TF1/Frames1
<<<<<<< HEAD
        - /Path1
        - /Pose2
        - /Path2
        - /Path3
        - /Path4
        - /Path5
        - /Path6
        - /Path7
        - /Path8
=======
        - /Pose5
>>>>>>> b09314ff
      Splitter Ratio: 0.32637855410575867
    Tree Height: 1147
  - Class: rviz/Selection
    Name: Selection
  - Class: rviz/Tool Properties
    Expanded:
      - /2D Pose Estimate1
      - /2D Nav Goal1
    Name: Tool Properties
    Splitter Ratio: 0.4285709857940674
  - Class: rviz/Views
    Expanded:
      - /Current View1
    Name: Views
    Splitter Ratio: 0.5
  - Class: rviz/Time
    Name: Time
    SyncMode: 0
    SyncSource: ""
Preferences:
  PromptSaveOnExit: true
Toolbars:
  toolButtonStyle: 2
Visualization Manager:
  Class: ""
  Displays:
    - Alpha: 0.5
      Cell Size: 0.5
      Class: rviz/Grid
      Color: 0; 0; 0
      Enabled: false
      Line Style:
        Line Width: 0.029999999329447746
        Value: Lines
      Name: Grid
      Normal Cell Count: 0
      Offset:
        X: 0
        Y: 0
        Z: 0
      Plane: XY
      Plane Cell Count: 80
      Reference Frame: odom
      Value: false
    - Angle Tolerance: 0.10000000149011612
      Class: rviz/Odometry
      Covariance:
        Orientation:
          Alpha: 0.5
          Color: 255; 255; 127
          Color Style: Unique
          Frame: Local
          Offset: 1
          Scale: 1
          Value: true
        Position:
          Alpha: 0.30000001192092896
          Color: 204; 51; 204
          Scale: 1
          Value: true
        Value: true
      Enabled: false
      Keep: 100
      Name: Odometry
      Position Tolerance: 0.10000000149011612
      Queue Size: 10
      Shape:
        Alpha: 1
        Axes Length: 1
        Axes Radius: 0.10000000149011612
        Color: 255; 25; 0
        Head Length: 0.30000001192092896
        Head Radius: 0.10000000149011612
        Shaft Length: 1
        Shaft Radius: 0.05000000074505806
        Value: Arrow
      Topic: /odom
      Unreliable: false
      Value: false
    - Angle Tolerance: 0.10000000149011612
      Class: rviz/Odometry
      Covariance:
        Orientation:
          Alpha: 0.5
          Color: 255; 255; 127
          Color Style: Unique
          Frame: Local
          Offset: 1
          Scale: 1
          Value: true
        Position:
          Alpha: 0.30000001192092896
          Color: 204; 51; 204
          Scale: 1
          Value: true
        Value: true
      Enabled: false
      Keep: 100
      Name: Odometry_Truth
      Position Tolerance: 0.10000000149011612
      Queue Size: 10
      Shape:
        Alpha: 1
        Axes Length: 1
        Axes Radius: 0.10000000149011612
        Color: 255; 25; 0
        Head Length: 0.30000001192092896
        Head Radius: 0.10000000149011612
        Shaft Length: 1
        Shaft Radius: 0.05000000074505806
        Value: Arrow
      Topic: /odometry/ground_truth
      Unreliable: false
      Value: false
    - Angle Tolerance: 0.10000000149011612
      Class: rviz/Odometry
      Covariance:
        Orientation:
          Alpha: 0.5
          Color: 255; 255; 127
          Color Style: Unique
          Frame: Local
          Offset: 1
          Scale: 1
          Value: true
        Position:
          Alpha: 0.30000001192092896
          Color: 204; 51; 204
          Scale: 1
          Value: true
        Value: true
      Enabled: false
      Keep: 100
      Name: Odometry EKF
      Position Tolerance: 0.10000000149011612
      Queue Size: 10
      Shape:
        Alpha: 1
        Axes Length: 1
        Axes Radius: 0.10000000149011612
        Color: 255; 25; 0
        Head Length: 0.30000001192092896
        Head Radius: 0.10000000149011612
        Shaft Length: 1
        Shaft Radius: 0.05000000074505806
        Value: Arrow
      Topic: /odom
      Unreliable: false
      Value: false
    - Alpha: 0.699999988079071
      Class: rviz/Map
      Color Scheme: map
      Draw Behind: true
      Enabled: true
      Name: Map
      Topic: /map
      Unreliable: false
      Use Timestamp: false
      Value: true
    - Alpha: 0.699999988079071
      Class: rviz/Map
      Color Scheme: map
      Draw Behind: false
      Enabled: true
      Name: Global_costmap
      Topic: /jackal_2_2/move_base/global_costmap/costmap
      Unreliable: false
      Use Timestamp: false
      Value: true
    - Alpha: 0.699999988079071
      Class: rviz/Map
      Color Scheme: map
      Draw Behind: false
      Enabled: false
      Name: Global_costmap
      Topic: /ridgeback_0_1/move_base/global_costmap/costmap
      Unreliable: false
      Use Timestamp: false
      Value: false
    - Alpha: 0.699999988079071
      Class: rviz/Map
      Color Scheme: map
      Draw Behind: false
      Enabled: false
      Name: Global_costmap
      Topic: /rto_lab_0_2/move_base/global_costmap/costmap
      Unreliable: false
      Use Timestamp: false
      Value: false
    - Alpha: 0.30000001192092896
      Class: rviz/Map
      Color Scheme: costmap
      Draw Behind: false
      Enabled: true
      Name: Local_costmap
      Topic: /jackal_2_2/move_base/local_costmap/costmap
      Unreliable: false
      Use Timestamp: false
      Value: true
    - Alpha: 0.30000001192092896
      Class: rviz/Map
      Color Scheme: costmap
      Draw Behind: false
      Enabled: false
      Name: Local_costmap
      Topic: /jackal_0_2/move_base/local_costmap/costmap
      Unreliable: false
      Use Timestamp: false
      Value: false
    - Alpha: 0.30000001192092896
      Class: rviz/Map
      Color Scheme: costmap
      Draw Behind: false
      Enabled: false
      Name: Local_costmap
      Topic: /rto_lab_0_1/move_base/local_costmap/costmap
      Unreliable: false
      Use Timestamp: false
      Value: false
    - Alpha: 1
      Autocompute Intensity Bounds: true
      Autocompute Value Bounds:
        Max Value: 0.30399999022483826
        Min Value: 0.30399999022483826
        Value: true
      Axis: Z
      Channel Name: intensity
      Class: rviz/LaserScan
<<<<<<< HEAD
      Color: 204; 0; 0
=======
      Color: 78; 154; 6
>>>>>>> b09314ff
      Color Transformer: FlatColor
      Decay Time: 0
      Enabled: false
      Invert Rainbow: false
      Max Color: 239; 41; 41
      Min Color: 164; 0; 0
      Name: LaserScan
      Position Transformer: XYZ
      Queue Size: 10
      Selectable: true
      Size (Pixels): 8
      Size (m): 0.009999999776482582
      Style: Points
      Topic: /jackal_0_0/scan
      Unreliable: false
      Use Fixed Frame: true
      Use rainbow: true
<<<<<<< HEAD
      Value: true
=======
      Value: false
>>>>>>> b09314ff
    - Alpha: 1
      Autocompute Intensity Bounds: true
      Autocompute Value Bounds:
        Max Value: 0.30399999022483826
        Min Value: 0.30399999022483826
        Value: true
      Axis: Z
      Channel Name: intensity
      Class: rviz/LaserScan
      Color: 206; 92; 0
      Color Transformer: FlatColor
      Decay Time: 0
      Enabled: false
      Invert Rainbow: false
      Max Color: 239; 41; 41
      Min Color: 164; 0; 0
      Name: LaserScan
      Position Transformer: XYZ
      Queue Size: 10
      Selectable: true
      Size (Pixels): 8
      Size (m): 0.009999999776482582
      Style: Points
      Topic: /rto_1_1/scan
      Unreliable: false
      Use Fixed Frame: true
      Use rainbow: true
      Value: false
    - Alpha: 1
      Autocompute Intensity Bounds: true
      Autocompute Value Bounds:
        Max Value: 0.30399999022483826
        Min Value: 0.30399999022483826
        Value: true
      Axis: Z
      Channel Name: intensity
      Class: rviz/LaserScan
      Color: 204; 0; 0
      Color Transformer: FlatColor
      Decay Time: 0
      Enabled: false
      Invert Rainbow: false
      Max Color: 239; 41; 41
      Min Color: 164; 0; 0
      Name: LaserScan
      Position Transformer: XYZ
      Queue Size: 10
      Selectable: true
      Size (Pixels): 8
      Size (m): 0.009999999776482582
      Style: Points
      Topic: /rto_2_2/scan
      Unreliable: false
      Use Fixed Frame: true
      Use rainbow: true
      Value: false
    - Alpha: 1
      Arrow Length: 0.30000001192092896
      Axes Length: 0.30000001192092896
      Axes Radius: 0.009999999776482582
      Class: rviz/PoseArray
      Color: 170; 255; 127
      Enabled: true
      Head Length: 0.07000000029802322
      Head Radius: 0.029999999329447746
      Name: Pose Array
      Queue Size: 10
      Shaft Length: 0.23000000417232513
      Shaft Radius: 0.009999999776482582
      Shape: Arrow (Flat)
      Topic: /particlecloud
      Unreliable: false
      Value: true
    - Alpha: 1
      Buffer Length: 1
      Class: rviz/Path
      Color: 255; 0; 0
      Enabled: false
      Head Diameter: 0.30000001192092896
      Head Length: 0.20000000298023224
      Length: 0.30000001192092896
      Line Style: Lines
      Line Width: 0.029999999329447746
      Name: Move_base GlobalPlan
      Offset:
        X: 0
        Y: 0
        Z: 0
      Pose Color: 255; 85; 255
      Pose Style: None
      Queue Size: 10
      Radius: 0.029999999329447746
      Shaft Diameter: 0.10000000149011612
      Shaft Length: 0.10000000149011612
      Topic: /burger_0_0/move_base/NavfnROS/plan
      Unreliable: false
      Value: false
    - Alpha: 1
      Axes Length: 1
      Axes Radius: 0.10000000149011612
      Class: rviz/Pose
      Color: 0; 255; 0
      Enabled: false
      Head Length: 0.10000000149011612
      Head Radius: 0.15000000596046448
      Name: Move_base Goal
      Queue Size: 10
      Shaft Length: 0.5
      Shaft Radius: 0.029999999329447746
      Shape: Arrow
      Topic: /burger_0_0/move_base_simple/goal
      Unreliable: false
      Value: false
    - Class: rviz/Marker
      Enabled: false
      Marker Topic: /waypoint_markers
      Name: Marker
      Namespaces:
        {}
      Queue Size: 100
      Value: false
    - Class: rviz/MarkerArray
      Enabled: false
      Marker Topic: /flatland_server/debug/model/myrobot
      Name: my_robot
      Namespaces:
        {}
      Queue Size: 100
      Value: false
    - Class: rviz/TF
      Enabled: true
      Frame Timeout: 15
      Frames:
        All Enabled: false
<<<<<<< HEAD
        jackal_0_0_base_footprint:
          Value: true
        jackal_0_0_odom:
          Value: true
=======
>>>>>>> b09314ff
        map:
          Value: true
        odom:
          Value: true
        rto_0_0_base_footprint:
          Value: true
        rto_0_0_laser_link:
          Value: true
        rto_0_0_odom:
          Value: true
        rto_1_1_base_footprint:
          Value: true
        rto_1_1_laser_link:
          Value: true
        rto_1_1_odom:
          Value: true
        rto_2_2_base_footprint:
          Value: true
        rto_2_2_laser_link:
          Value: true
        rto_2_2_odom:
          Value: true
        rto_3_3_base_footprint:
          Value: true
        rto_3_3_laser_link:
          Value: true
        rto_3_3_odom:
          Value: true
      Marker Alpha: 1
      Marker Scale: 1
      Name: TF
      Show Arrows: true
      Show Axes: true
      Show Names: true
      Tree:
        map:
          jackal_0_0_odom:
            jackal_0_0_base_footprint:
              {}
          odom:
            {}
<<<<<<< HEAD
=======
          rto_0_0_odom:
            rto_0_0_base_footprint:
              rto_0_0_laser_link:
                {}
          rto_1_1_odom:
            rto_1_1_base_footprint:
              rto_1_1_laser_link:
                {}
          rto_2_2_odom:
            rto_2_2_base_footprint:
              rto_2_2_laser_link:
                {}
          rto_3_3_odom:
            rto_3_3_base_footprint:
              rto_3_3_laser_link:
                {}
>>>>>>> b09314ff
      Update Interval: 0
      Value: true
    - Class: rviz/MarkerArray
      Enabled: true
      Marker Topic: /flatland_server/debug/layer/static_3d
      Name: static_layer_3d
      Namespaces:
        {}
      Queue Size: 100
      Value: true
    - Class: rviz/MarkerArray
      Enabled: true
      Marker Topic: /flatland_server/debug/layer/static
      Name: static_layer
      Namespaces:
        {}
      Queue Size: 100
      Value: true
    - Class: rviz/MarkerArray
      Enabled: true
      Marker Topic: /flatland_server/debug/model/walker_model0
      Name: walker
      Namespaces:
        {}
      Queue Size: 100
      Value: true
    - Class: rviz/MarkerArray
      Enabled: true
      Marker Topic: /flatland_server/debug/model/cleaner1
      Name: cleaner
      Namespaces:
        {}
      Queue Size: 100
      Value: true
    - Alpha: 1
      Buffer Length: 1
      Class: rviz/Path
      Color: 25; 255; 0
<<<<<<< HEAD
      Enabled: true
      Head Diameter: 0.30000001192092896
      Head Length: 0.20000000298023224
      Length: 0.30000001192092896
      Line Style: Lines
      Line Width: 0.029999999329447746
      Name: GlobalPlan
      Offset:
        X: 0
        Y: 0
        Z: 0
      Pose Color: 255; 85; 255
      Pose Style: None
      Queue Size: 10
      Radius: 0.029999999329447746
      Shaft Diameter: 0.10000000149011612
      Shaft Length: 0.10000000149011612
      Topic: /globalPlan
      Unreliable: false
      Value: true
    - Alpha: 1
      Axes Length: 1
      Axes Radius: 0.10000000149011612
      Class: rviz/Pose
      Color: 255; 25; 0
      Enabled: true
      Head Length: 0.30000001192092896
      Head Radius: 0.10000000149011612
      Name: Subgoal
      Queue Size: 10
      Shaft Length: 1
      Shaft Radius: 0.05000000074505806
      Shape: Arrow
      Topic: /subgoal
      Unreliable: false
      Value: true
    - Class: rviz/Marker
      Enabled: true
      Marker Topic: /planning_vis/goal
      Name: Goal
      Namespaces:
        {}
      Queue Size: 100
      Value: true
    - Alpha: 1
      Axes Length: 1
      Axes Radius: 0.10000000149011612
      Class: rviz/Pose
      Color: 255; 25; 0
      Enabled: true
      Head Length: 0.30000001192092896
      Head Radius: 0.10000000149011612
      Name: Pose
      Queue Size: 10
      Shaft Length: 1
      Shaft Radius: 0.05000000074505806
      Shape: Axes
      Topic: /goal
      Unreliable: false
      Value: true
    - Alpha: 1
      Buffer Length: 1
      Class: rviz/Path
      Color: 78; 154; 6
=======
>>>>>>> b09314ff
      Enabled: true
      Head Diameter: 0.30000001192092896
      Head Length: 0.20000000298023224
      Length: 0.30000001192092896
      Line Style: Lines
      Line Width: 0.029999999329447746
      Name: Path
      Offset:
        X: 0
        Y: 0
        Z: 0
      Pose Color: 255; 85; 255
      Pose Style: None
      Queue Size: 10
      Radius: 0.029999999329447746
      Shaft Diameter: 0.10000000149011612
      Shaft Length: 0.10000000149011612
      Topic: /jackal_0_0/global_plan
      Unreliable: false
      Value: true
    - Alpha: 1
      Axes Length: 1
      Axes Radius: 0.10000000149011612
      Class: rviz/Pose
      Color: 255; 25; 0
      Enabled: true
      Head Length: 0.30000001192092896
      Head Radius: 0.10000000149011612
      Name: Pose
      Queue Size: 10
      Shaft Length: 1
      Shaft Radius: 0.05000000074505806
      Shape: Arrow
      Topic: /jackal_0_0/subgoal
      Unreliable: false
      Value: true
    - Alpha: 1
      Buffer Length: 1
      Class: rviz/Path
      Color: 206; 92; 0
      Enabled: true
<<<<<<< HEAD
      Head Diameter: 0.30000001192092896
      Head Length: 0.20000000298023224
      Length: 0.30000001192092896
      Line Style: Lines
      Line Width: 0.029999999329447746
      Name: Path
      Offset:
        X: 0
        Y: 0
        Z: 0
      Pose Color: 255; 85; 255
      Pose Style: None
      Queue Size: 10
      Radius: 0.029999999329447746
      Shaft Diameter: 0.10000000149011612
      Shaft Length: 0.10000000149011612
      Topic: /rto_1_1/global_plan
      Unreliable: false
=======
      Marker Topic: /planning_vis/goal
      Name: Goal
      Namespaces:
        {}
      Queue Size: 100
>>>>>>> b09314ff
      Value: true
    - Alpha: 1
      Axes Length: 1
      Axes Radius: 0.10000000149011612
      Class: rviz/Pose
      Color: 255; 25; 0
      Enabled: true
      Head Length: 0.30000001192092896
      Head Radius: 0.10000000149011612
      Name: Pose
      Queue Size: 10
      Shaft Length: 1
      Shaft Radius: 0.05000000074505806
      Shape: Arrow
      Topic: /rto_1_1/subgoal
      Unreliable: false
      Value: true
    - Alpha: 1
      Buffer Length: 1
      Class: rviz/Path
      Color: 164; 0; 0
      Enabled: true
      Head Diameter: 0.30000001192092896
      Head Length: 0.20000000298023224
      Length: 0.30000001192092896
      Line Style: Lines
      Line Width: 0.029999999329447746
      Name: Path
      Offset:
        X: 0
        Y: 0
        Z: 0
      Pose Color: 255; 85; 255
      Pose Style: None
      Queue Size: 10
      Radius: 0.029999999329447746
      Shaft Diameter: 0.10000000149011612
      Shaft Length: 0.10000000149011612
      Topic: /rto_2_2/global_plan
      Unreliable: false
      Value: true
    - Alpha: 1
      Axes Length: 1
      Axes Radius: 0.10000000149011612
      Class: rviz/Pose
      Color: 255; 25; 0
      Enabled: true
      Head Length: 0.30000001192092896
      Head Radius: 0.10000000149011612
      Name: Pose
      Queue Size: 10
      Shaft Length: 1
      Shaft Radius: 0.05000000074505806
      Shape: Arrow
      Topic: /rto_2_2/subgoal
      Unreliable: false
      Value: true
    - Alpha: 1
      Buffer Length: 1
      Class: rviz/Path
      Color: 25; 255; 0
      Enabled: true
      Head Diameter: 0.30000001192092896
      Head Length: 0.20000000298023224
      Length: 0.30000001192092896
      Line Style: Lines
      Line Width: 0.029999999329447746
      Name: Path
      Offset:
        X: 0
        Y: 0
        Z: 0
      Pose Color: 255; 85; 255
      Pose Style: None
      Queue Size: 10
      Radius: 0.029999999329447746
      Shaft Diameter: 0.10000000149011612
      Shaft Length: 0.10000000149011612
      Topic: /rto_3_3/global_plan
      Unreliable: false
      Value: true
    - Alpha: 1
      Axes Length: 1
      Axes Radius: 0.10000000149011612
      Class: rviz/Pose
      Color: 255; 25; 0
      Enabled: true
      Head Length: 0.30000001192092896
      Head Radius: 0.10000000149011612
      Name: Pose
      Queue Size: 10
      Shaft Length: 1
      Shaft Radius: 0.05000000074505806
      Shape: Arrow
      Topic: /rto_3_3/subgoal
      Unreliable: false
      Value: true
    - Alpha: 1
      Buffer Length: 1
      Class: rviz/Path
      Color: 92; 53; 102
      Enabled: true
      Head Diameter: 0.30000001192092896
      Head Length: 0.20000000298023224
      Length: 0.30000001192092896
      Line Style: Lines
      Line Width: 0.029999999329447746
      Name: Path
      Offset:
        X: 0
        Y: 0
        Z: 0
      Pose Color: 255; 85; 255
      Pose Style: None
      Queue Size: 10
      Radius: 0.029999999329447746
      Shaft Diameter: 0.10000000149011612
      Shaft Length: 0.10000000149011612
      Topic: /jackal_0_6/global_plan
      Unreliable: false
      Value: true
    - Alpha: 1
      Buffer Length: 1
      Class: rviz/Path
      Color: 173; 127; 168
      Enabled: true
      Head Diameter: 0.30000001192092896
      Head Length: 0.20000000298023224
      Length: 0.30000001192092896
      Line Style: Lines
      Line Width: 0.029999999329447746
      Name: Path
      Offset:
        X: 0
        Y: 0
        Z: 0
      Pose Color: 255; 85; 255
      Pose Style: None
      Queue Size: 10
      Radius: 0.029999999329447746
      Shaft Diameter: 0.10000000149011612
      Shaft Length: 0.10000000149011612
      Topic: /jackal_1_7/global_plan
      Unreliable: false
      Value: true
    - Alpha: 1
      Buffer Length: 1
      Class: rviz/Path
      Color: 52; 101; 164
      Enabled: true
      Head Diameter: 0.30000001192092896
      Head Length: 0.20000000298023224
      Length: 0.30000001192092896
      Line Style: Lines
      Line Width: 0.029999999329447746
      Name: Path
      Offset:
        X: 0
        Y: 0
        Z: 0
      Pose Color: 255; 85; 255
      Pose Style: None
      Queue Size: 10
      Radius: 0.029999999329447746
      Shaft Diameter: 0.10000000149011612
      Shaft Length: 0.10000000149011612
      Topic: /rto_4_4/global_plan
      Unreliable: false
      Value: true
    - Alpha: 1
      Buffer Length: 1
      Class: rviz/Path
      Color: 193; 125; 17
      Enabled: true
      Head Diameter: 0.30000001192092896
      Head Length: 0.20000000298023224
      Length: 0.30000001192092896
      Line Style: Lines
      Line Width: 0.029999999329447746
      Name: Path
      Offset:
        X: 0
        Y: 0
        Z: 0
      Pose Color: 255; 85; 255
      Pose Style: None
      Queue Size: 10
      Radius: 0.029999999329447746
      Shaft Diameter: 0.10000000149011612
      Shaft Length: 0.10000000149011612
      Topic: /rto_5_5/global_plan
      Unreliable: false
      Value: true
    - Alpha: 1
      Axes Length: 1
      Axes Radius: 0.10000000149011612
      Class: rviz/Pose
      Color: 255; 25; 0
      Enabled: true
      Head Length: 0.30000001192092896
      Head Radius: 0.10000000149011612
      Name: Pose
      Queue Size: 10
      Shaft Length: 1
      Shaft Radius: 0.05000000074505806
      Shape: Arrow
      Topic: /jackal_0_6/subgoal
      Unreliable: false
      Value: true
    - Alpha: 1
      Axes Length: 1
      Axes Radius: 0.10000000149011612
      Class: rviz/Pose
      Color: 255; 25; 0
      Enabled: true
      Head Length: 0.30000001192092896
      Head Radius: 0.10000000149011612
      Name: Pose
      Queue Size: 10
      Shaft Length: 1
      Shaft Radius: 0.05000000074505806
      Shape: Arrow
      Topic: /jackal_1_7/subgoal
      Unreliable: false
      Value: true
    - Alpha: 1
      Axes Length: 1
      Axes Radius: 0.10000000149011612
      Class: rviz/Pose
      Color: 255; 25; 0
      Enabled: true
      Head Length: 0.30000001192092896
      Head Radius: 0.10000000149011612
      Name: Pose
      Queue Size: 10
      Shaft Length: 1
      Shaft Radius: 0.05000000074505806
      Shape: Arrow
      Topic: /rto_4_4/subgoal
      Unreliable: false
      Value: true
    - Alpha: 1
      Axes Length: 1
      Axes Radius: 0.10000000149011612
      Class: rviz/Pose
      Color: 255; 25; 0
      Enabled: true
      Head Length: 0.30000001192092896
      Head Radius: 0.10000000149011612
      Name: Pose
      Queue Size: 10
      Shaft Length: 1
      Shaft Radius: 0.05000000074505806
      Shape: Arrow
      Topic: /rto_5_5/subgoal
      Unreliable: false
      Value: true
    - Alpha: 1
      Buffer Length: 1
      Class: rviz/Path
      Color: 25; 255; 0
      Enabled: true
      Head Diameter: 0.30000001192092896
      Head Length: 0.20000000298023224
      Length: 0.30000001192092896
      Line Style: Lines
      Line Width: 0.029999999329447746
      Name: Path
      Offset:
        X: 0
        Y: 0
        Z: 0
      Pose Color: 255; 85; 255
      Pose Style: None
      Queue Size: 10
      Radius: 0.029999999329447746
      Shaft Diameter: 0.10000000149011612
      Shaft Length: 0.10000000149011612
      Topic: /jackal_0_0/move_base/TebLocalPlannerROS/global_plan
      Unreliable: false
      Value: true
    - Alpha: 1
      Buffer Length: 1
      Class: rviz/Path
      Color: 78; 154; 6
      Enabled: true
      Head Diameter: 0.30000001192092896
      Head Length: 0.20000000298023224
      Length: 0.30000001192092896
      Line Style: Lines
      Line Width: 0.029999999329447746
      Name: Path
      Offset:
        X: 0
        Y: 0
        Z: 0
      Pose Color: 255; 85; 255
      Pose Style: None
      Queue Size: 10
      Radius: 0.029999999329447746
      Shaft Diameter: 0.10000000149011612
      Shaft Length: 0.10000000149011612
      Topic: /rto_0_0/global_plan
      Unreliable: false
      Value: true
    - Alpha: 1
      Axes Length: 1
      Axes Radius: 0.10000000149011612
      Class: rviz/Pose
      Color: 255; 25; 0
      Enabled: true
      Head Length: 0.30000001192092896
      Head Radius: 0.10000000149011612
      Name: Pose
      Queue Size: 10
      Shaft Length: 1
      Shaft Radius: 0.05000000074505806
      Shape: Arrow
      Topic: /rto_0_0/subgoal
      Unreliable: false
      Value: true
    - Alpha: 1
      Buffer Length: 1
      Class: rviz/Path
      Color: 206; 92; 0
      Enabled: true
      Head Diameter: 0.30000001192092896
      Head Length: 0.20000000298023224
      Length: 0.30000001192092896
      Line Style: Lines
      Line Width: 0.029999999329447746
      Name: Path
      Offset:
        X: 0
        Y: 0
        Z: 0
      Pose Color: 255; 85; 255
      Pose Style: None
      Queue Size: 10
      Radius: 0.029999999329447746
      Shaft Diameter: 0.10000000149011612
      Shaft Length: 0.10000000149011612
      Topic: /rto_1_1/global_plan
      Unreliable: false
      Value: true
    - Alpha: 1
      Axes Length: 1
      Axes Radius: 0.10000000149011612
      Class: rviz/Pose
      Color: 255; 25; 0
      Enabled: true
      Head Length: 0.30000001192092896
      Head Radius: 0.10000000149011612
      Name: Pose
      Queue Size: 10
      Shaft Length: 1
      Shaft Radius: 0.05000000074505806
      Shape: Arrow
      Topic: /rto_1_1/subgoal
      Unreliable: false
      Value: true
    - Alpha: 1
      Buffer Length: 1
      Class: rviz/Path
      Color: 164; 0; 0
      Enabled: true
      Head Diameter: 0.30000001192092896
      Head Length: 0.20000000298023224
      Length: 0.30000001192092896
      Line Style: Lines
      Line Width: 0.029999999329447746
      Name: Path
      Offset:
        X: 0
        Y: 0
        Z: 0
      Pose Color: 255; 85; 255
      Pose Style: None
      Queue Size: 10
      Radius: 0.029999999329447746
      Shaft Diameter: 0.10000000149011612
      Shaft Length: 0.10000000149011612
      Topic: /rto_2_2/global_plan
      Unreliable: false
      Value: true
    - Alpha: 1
      Axes Length: 1
      Axes Radius: 0.10000000149011612
      Class: rviz/Pose
      Color: 255; 25; 0
      Enabled: true
      Head Length: 0.30000001192092896
      Head Radius: 0.10000000149011612
      Name: Pose
      Queue Size: 10
      Shaft Length: 1
      Shaft Radius: 0.05000000074505806
      Shape: Arrow
      Topic: /rto_2_2/subgoal
      Unreliable: false
      Value: true
    - Alpha: 1
      Buffer Length: 1
      Class: rviz/Path
      Color: 25; 255; 0
      Enabled: true
      Head Diameter: 0.30000001192092896
      Head Length: 0.20000000298023224
      Length: 0.30000001192092896
      Line Style: Lines
      Line Width: 0.029999999329447746
      Name: Path
      Offset:
        X: 0
        Y: 0
        Z: 0
      Pose Color: 255; 85; 255
      Pose Style: None
      Queue Size: 10
      Radius: 0.029999999329447746
      Shaft Diameter: 0.10000000149011612
      Shaft Length: 0.10000000149011612
      Topic: /rto_3_3/global_plan
      Unreliable: false
      Value: true
    - Alpha: 1
      Axes Length: 1
      Axes Radius: 0.10000000149011612
      Class: rviz/Pose
      Color: 255; 25; 0
      Enabled: true
      Head Length: 0.30000001192092896
      Head Radius: 0.10000000149011612
      Name: Pose
      Queue Size: 10
      Shaft Length: 1
      Shaft Radius: 0.05000000074505806
      Shape: Arrow
      Topic: /rto_3_3/subgoal
      Unreliable: false
      Value: true
  Enabled: true
  Global Options:
    Background Color: 0; 0; 0
    Default Light: true
    Fixed Frame: map
    Frame Rate: 30
  Name: root
  Tools:
    - Class: rviz/MoveCamera
    - Class: rviz/Interact
      Hide Inactive Objects: true
    - Class: rviz/Select
    - Class: rviz/SetInitialPose
      Theta std deviation: 0.2617993950843811
      Topic: /initialpose
      X std deviation: 0.5
      Y std deviation: 0.5
    - Class: rviz/SetGoal
      Topic: /move_base_simple/goal
    - Class: flatland_viz/SpawnModel
    - Class: rviz_plugins/Goal3DTool
      Topic: goal
    - Class: rviz_plugins/TaskGenerator
  Value: true
  Views:
    Current:
<<<<<<< HEAD
      Angle: -9.425033569335938
=======
      Angle: -7.860003471374512
>>>>>>> b09314ff
      Class: rviz/TopDownOrtho
      Enable Stereo Rendering:
        Stereo Eye Separation: 0.05999999865889549
        Stereo Focal Distance: 1
        Swap Stereo Eyes: false
        Value: false
      Invert Z Axis: false
      Name: Current View
      Near Clip Distance: 0.009999999776482582
<<<<<<< HEAD
      Scale: 45.043907165527344
      Target Frame: <Fixed Frame>
      X: 10.555678367614746
      Y: 5.63629150390625
=======
      Scale: 34.66022491455078
      Target Frame: <Fixed Frame>
      X: 15.645620346069336
      Y: 14.009868621826172
>>>>>>> b09314ff
    Saved: ~
Window Geometry:
  Displays:
    collapsed: false
  Height: 1376
  Hide Left Dock: false
  Hide Right Dock: false
  QMainWindow State: 000000ff00000000fd0000000400000000000002a100000506fc0200000005fb0000001200530065006c0065006300740069006f006e00000001e10000009b0000005c00fffffffb0000001e0054006f006f006c002000500072006f007000650072007400690065007302000001ed000001df00000198000000a3fb000000120056006900650077007300200054006f006f02000001df000002110000018500000122fb000000200054006f006f006c002000500072006f0070006500720074006900650073003203000002880000011d000002210000017afb000000100044006900730070006c006100790073010000003d00000506000000c900ffffff000000010000010f00000270fc0200000003fb0000001e0054006f006f006c002000500072006f00700065007200740069006500730100000041000000780000000000000000fb0000000a00560069006500770073000000002800000270000000a400fffffffb0000001200530065006c0065006300740069006f006e010000025a000000b200000000000000000000000200000490000000a9fc0100000001fb0000000a00560069006500770073030000004e00000080000002e10000019700000003000004a00000003efc0100000002fb0000000800540069006d00650000000000000004a00000041800fffffffb0000000800540069006d00650100000000000004500000000000000000000007110000050600000004000000040000000800000008fc0000000100000002000000010000000a0054006f006f006c00730100000000ffffffff0000000000000000
  Selection:
    collapsed: false
  Time:
    collapsed: false
  Tool Properties:
    collapsed: false
  Views:
    collapsed: false
  Width: 2488
  X: 72
  Y: 27<|MERGE_RESOLUTION|>--- conflicted
+++ resolved
@@ -8,7 +8,6 @@
         - /LaserScan1
         - /my_robot1/Namespaces1
         - /TF1/Frames1
-<<<<<<< HEAD
         - /Path1
         - /Pose2
         - /Path2
@@ -18,9 +17,6 @@
         - /Path6
         - /Path7
         - /Path8
-=======
-        - /Pose5
->>>>>>> b09314ff
       Splitter Ratio: 0.32637855410575867
     Tree Height: 1147
   - Class: rviz/Selection
@@ -249,11 +245,7 @@
       Axis: Z
       Channel Name: intensity
       Class: rviz/LaserScan
-<<<<<<< HEAD
       Color: 204; 0; 0
-=======
-      Color: 78; 154; 6
->>>>>>> b09314ff
       Color Transformer: FlatColor
       Decay Time: 0
       Enabled: false
@@ -271,11 +263,7 @@
       Unreliable: false
       Use Fixed Frame: true
       Use rainbow: true
-<<<<<<< HEAD
-      Value: true
-=======
-      Value: false
->>>>>>> b09314ff
+      Value: true
     - Alpha: 1
       Autocompute Intensity Bounds: true
       Autocompute Value Bounds:
@@ -393,16 +381,14 @@
       Enabled: false
       Marker Topic: /waypoint_markers
       Name: Marker
-      Namespaces:
-        {}
+      Namespaces: {}
       Queue Size: 100
       Value: false
     - Class: rviz/MarkerArray
       Enabled: false
       Marker Topic: /flatland_server/debug/model/myrobot
       Name: my_robot
-      Namespaces:
-        {}
+      Namespaces: {}
       Queue Size: 100
       Value: false
     - Class: rviz/TF
@@ -410,13 +396,10 @@
       Frame Timeout: 15
       Frames:
         All Enabled: false
-<<<<<<< HEAD
         jackal_0_0_base_footprint:
           Value: true
         jackal_0_0_odom:
           Value: true
-=======
->>>>>>> b09314ff
         map:
           Value: true
         odom:
@@ -454,68 +437,42 @@
       Tree:
         map:
           jackal_0_0_odom:
-            jackal_0_0_base_footprint:
-              {}
-          odom:
-            {}
-<<<<<<< HEAD
-=======
-          rto_0_0_odom:
-            rto_0_0_base_footprint:
-              rto_0_0_laser_link:
-                {}
-          rto_1_1_odom:
-            rto_1_1_base_footprint:
-              rto_1_1_laser_link:
-                {}
-          rto_2_2_odom:
-            rto_2_2_base_footprint:
-              rto_2_2_laser_link:
-                {}
-          rto_3_3_odom:
-            rto_3_3_base_footprint:
-              rto_3_3_laser_link:
-                {}
->>>>>>> b09314ff
+            jackal_0_0_base_footprint: {}
+          odom: {}
       Update Interval: 0
       Value: true
     - Class: rviz/MarkerArray
       Enabled: true
       Marker Topic: /flatland_server/debug/layer/static_3d
       Name: static_layer_3d
-      Namespaces:
-        {}
+      Namespaces: {}
       Queue Size: 100
       Value: true
     - Class: rviz/MarkerArray
       Enabled: true
       Marker Topic: /flatland_server/debug/layer/static
       Name: static_layer
-      Namespaces:
-        {}
+      Namespaces: {}
       Queue Size: 100
       Value: true
     - Class: rviz/MarkerArray
       Enabled: true
       Marker Topic: /flatland_server/debug/model/walker_model0
       Name: walker
-      Namespaces:
-        {}
+      Namespaces: {}
       Queue Size: 100
       Value: true
     - Class: rviz/MarkerArray
       Enabled: true
       Marker Topic: /flatland_server/debug/model/cleaner1
       Name: cleaner
-      Namespaces:
-        {}
+      Namespaces: {}
       Queue Size: 100
       Value: true
     - Alpha: 1
       Buffer Length: 1
       Class: rviz/Path
       Color: 25; 255; 0
-<<<<<<< HEAD
       Enabled: true
       Head Diameter: 0.30000001192092896
       Head Length: 0.20000000298023224
@@ -556,8 +513,7 @@
       Enabled: true
       Marker Topic: /planning_vis/goal
       Name: Goal
-      Namespaces:
-        {}
+      Namespaces: {}
       Queue Size: 100
       Value: true
     - Alpha: 1
@@ -580,8 +536,6 @@
       Buffer Length: 1
       Class: rviz/Path
       Color: 78; 154; 6
-=======
->>>>>>> b09314ff
       Enabled: true
       Head Diameter: 0.30000001192092896
       Head Length: 0.20000000298023224
@@ -623,7 +577,6 @@
       Class: rviz/Path
       Color: 206; 92; 0
       Enabled: true
-<<<<<<< HEAD
       Head Diameter: 0.30000001192092896
       Head Length: 0.20000000298023224
       Length: 0.30000001192092896
@@ -642,13 +595,6 @@
       Shaft Length: 0.10000000149011612
       Topic: /rto_1_1/global_plan
       Unreliable: false
-=======
-      Marker Topic: /planning_vis/goal
-      Name: Goal
-      Namespaces:
-        {}
-      Queue Size: 100
->>>>>>> b09314ff
       Value: true
     - Alpha: 1
       Axes Length: 1
@@ -1116,11 +1062,7 @@
   Value: true
   Views:
     Current:
-<<<<<<< HEAD
       Angle: -9.425033569335938
-=======
-      Angle: -7.860003471374512
->>>>>>> b09314ff
       Class: rviz/TopDownOrtho
       Enable Stereo Rendering:
         Stereo Eye Separation: 0.05999999865889549
@@ -1130,17 +1072,10 @@
       Invert Z Axis: false
       Name: Current View
       Near Clip Distance: 0.009999999776482582
-<<<<<<< HEAD
       Scale: 45.043907165527344
       Target Frame: <Fixed Frame>
       X: 10.555678367614746
       Y: 5.63629150390625
-=======
-      Scale: 34.66022491455078
-      Target Frame: <Fixed Frame>
-      X: 15.645620346069336
-      Y: 14.009868621826172
->>>>>>> b09314ff
     Saved: ~
 Window Geometry:
   Displays:
