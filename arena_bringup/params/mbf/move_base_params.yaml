planners:
  - name: NavfnROS
    type: navfn/NavfnROS

inters:
<<<<<<< HEAD
  - name: bypass
=======
  - name: BypassInter
>>>>>>> 8a6c3a2e
    type: bypass_inter/BypassInter

shutdown_costmaps: false
controller_frequency: 10.0
planner_frequency: 5.0
planner_patience: 5.0
controller_patience: 5.0
conservative_reset_dist: 3.0
oscillation_timeout: 10.0
oscillation_distance: 0.2
recovery_behavior_enabled: false<|MERGE_RESOLUTION|>--- conflicted
+++ resolved
@@ -3,11 +3,7 @@
     type: navfn/NavfnROS
 
 inters:
-<<<<<<< HEAD
-  - name: bypass
-=======
   - name: BypassInter
->>>>>>> 8a6c3a2e
     type: bypass_inter/BypassInter
 
 shutdown_costmaps: false
