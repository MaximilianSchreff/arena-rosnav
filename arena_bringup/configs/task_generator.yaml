SCENARIO:
  file: default.json

PARAMETRIZED:
  file: default.xml 

STAGED:
  curriculum: "default.yaml"
  index: 0

RANDOM:
  seed: -1
  static:
    min: 5
    max: 10
    models: ["shelf"]
  interactive:
    min: 0
    max: 0
    models: ["shelf"]
  dynamic:
    min: 3
<<<<<<< HEAD
    max: 3
=======
    max: 15
>>>>>>> a211deec
    models: ["actor1"]<|MERGE_RESOLUTION|>--- conflicted
+++ resolved
@@ -20,9 +20,5 @@
     models: ["shelf"]
   dynamic:
     min: 3
-<<<<<<< HEAD
-    max: 3
-=======
     max: 15
->>>>>>> a211deec
     models: ["actor1"]