--- conflicted
+++ resolved
@@ -20,17 +20,13 @@
     GLOBALPLAN = "global_plan"
 
     PEDSIM_STATES = "pedsim_simulator/simulated_agents"
-<<<<<<< HEAD
-    PEDSIM_SEMANTIC = "pedsim_agents/semantic"
+    PEDSIM_SEMANTIC = "crowdsim_agents/semantic"
     
     PED_SAFE_DIST = "ped_safe_dist"
     OBS_SAFE_DIST = "obs_safe_dist"
     COLLISION = "collision"
     IMAGE_DEPTH = "rgbd/depth"
     IMAGE_COLOR = "rgbd/image"
-=======
-    PEDSIM_SEMANTIC = "crowdsim_agents/semantic"
->>>>>>> a211deec
 
 
 class OBS_DICT_KEYS:
