#! /usr/bin/env python3
import re
import time
import random

from typing import Tuple

import gymnasium
import numpy as np
import rospy
from flatland_msgs.msg import StepWorld
from geometry_msgs.msg import Twist
from rl_utils.utils.observation_collector.constants import DONE_REASONS
from rl_utils.utils.observation_collector.observation_manager import ObservationManager
from rl_utils.utils.rewards.reward_function import RewardFunction
from rosnav.model.base_agent import BaseAgent
from rosnav.rosnav_space_manager.rosnav_space_manager import RosnavSpaceManager
from std_srvs.srv import Empty
from task_generator.shared import Namespace
from task_generator.task_generator_node import TaskGenerator
from task_generator.utils import rosparam_get


def get_ns_idx(ns: str):
    try:
        return int(re.search(r"\d+", ns)[0])
    except Exception:
        return random.uniform(0, 3)
        # return 0.5


class FlatlandEnv(gymnasium.Env):
    """
    FlatlandEnv is an environment class that represents a Flatland environment for reinforcement learning.

    Args:
        ns (str): The namespace of the environment.
        agent_description (BaseAgent): The agent description.
        reward_fnc (str): The name of the reward function.
        max_steps_per_episode (int): The maximum number of steps per episode.
        trigger_init (bool): Whether to trigger the initialization of the environment.
        *args: Additional positional arguments.
        **kwargs: Additional keyword arguments.

    Attributes:
        metadata (dict): The metadata of the environment.
        ns (str): The namespace of the environment.
        _agent_description (BaseAgent): The agent description.
        _debug_mode (bool): Whether the environment is in debug mode.
        _is_train_mode (bool): Whether the environment is in train mode.
        _step_size (float): The step size of the environment.
        _reward_fnc (str): The name of the reward function.
        _kwargs (dict): Additional keyword arguments.
        _steps_curr_episode (int): The current number of steps in the episode.
        _episode (int): The current episode number.
        _max_steps_per_episode (int): The maximum number of steps per episode.
        _last_action (np.ndarray): The last action taken in the environment.
        model_space_encoder (RosnavSpaceManager): The space encoder for the model.
        task (BaseTask): The task manager for the environment.
        reward_calculator (RewardFunction): The reward calculator for the environment.
        agent_action_pub (rospy.Publisher): The publisher for agent actions.
        _service_name_step (str): The name of the step world service.
        _step_world_publisher (rospy.Publisher): The publisher for the step world service.
        _step_world_srv (rospy.ServiceProxy): The service proxy for the step world service.
        observation_collector (ObservationManager): The observation collector for the environment.

    """

    metadata = {"render_modes": ["human"]}

    def __init__(
        self,
        ns: str,
        agent_description: BaseAgent,
        reward_fnc: str,
        max_steps_per_episode=100,
        trigger_init: bool = False,
        *args,
        **kwargs,
    ):
        super(FlatlandEnv, self).__init__()

        self.ns = Namespace(ns)
        self._agent_description = agent_description

        self._debug_mode = rospy.get_param("/debug_mode", False)

        if not self._debug_mode:
            rospy.init_node(f"env_{self.ns}".replace("/", "_"))

        self._is_train_mode = rospy.get_param_cached("/train_mode", default=True)
        self._step_size = rospy.get_param_cached("/step_size")

        self._reward_fnc = reward_fnc
        self._kwargs = kwargs

        self._steps_curr_episode = 0
        self._episode = 0
        self._max_steps_per_episode = max_steps_per_episode
        self._last_action = np.array([0, 0, 0])  # linear x, linear y, angular z

        if not trigger_init:
            self.init()

    def init(self):
        """
        Initializes the environment.

        Returns:
            bool: True if the initialization is successful, False otherwise.
        """
        self.model_space_encoder = RosnavSpaceManager(
            space_encoder_class=self._agent_description.space_encoder_class,
            observation_spaces=self._agent_description.observation_spaces,
            observation_space_kwargs=self._agent_description.observation_space_kwargs,
        )

        if self._is_train_mode:
            self._setup_env_for_training(self._reward_fnc, **self._kwargs)

        # observation collector
        self.observation_collector = ObservationManager(self.ns)
        return True

    @property
    def action_space(self):
        return self.model_space_encoder.get_action_space()

    @property
    def observation_space(self):
        return self.model_space_encoder.get_observation_space()

    def _setup_env_for_training(self, reward_fnc: str, **kwargs):
        # instantiate task manager
        task_generator = TaskGenerator(self.ns.simulation_ns)
        self.task = task_generator._get_predefined_task(**kwargs)

        rospy.set_param(self.task.PARAM_TM_ROBOTS, "random")
        rospy.set_param(self.task.PARAM_TM_OBSTACLES, "random")

        # reward calculator
        self.reward_calculator = RewardFunction(
            rew_func_name=reward_fnc,
            holonomic=self.model_space_encoder._is_holonomic,
            robot_radius=self.task.robot_managers[0]._robot_radius,
            safe_dist=self.task.robot_managers[0].safe_distance,
            goal_radius=rosparam_get(float, "goal_radius", 0.3),
        )

        self.agent_action_pub = rospy.Publisher(self.ns("cmd_vel"), Twist, queue_size=1)

        # service clients
        self._service_name_step = self.ns.simulation_ns("step_world")
        self._step_world_publisher = rospy.Publisher(
            self._service_name_step, StepWorld, queue_size=10
        )
        self._step_world_srv = rospy.ServiceProxy(
            self._service_name_step, Empty, persistent=True
        )

    def _pub_action(self, action: np.ndarray) -> Twist:
        assert len(action) == 3

        action_msg = Twist()
        action_msg.linear.x = action[0]
        action_msg.linear.y = action[1]
        action_msg.angular.z = action[2]

        self.agent_action_pub.publish(action_msg)

    def _decode_action(self, action: np.ndarray) -> np.ndarray:
        return self.model_space_encoder.decode_action(action)

    def _encode_observation(self, observation, *args, **kwargs):
        return self.model_space_encoder.encode_observation(observation, **kwargs)

    def step(self, action: np.ndarray):
        """
        Take a step in the environment.

        Args:
            action (np.ndarray): The action to take.

        Returns:
            tuple: A tuple containing the encoded observation, reward, done flag, info dictionary, and False flag.

        """

        decoded_action = self._decode_action(action)
        self._pub_action(decoded_action)

        if self._is_train_mode:
            self.call_service_takeSimStep()

        obs_dict = self.observation_collector.get_observations(
            last_action=self._last_action
        )
        self._last_action = decoded_action

        # calculate reward
        reward, reward_info = self.reward_calculator.get_reward(
            action=decoded_action,
            **obs_dict,
        )

        self._steps_curr_episode += 1

        # info
        info, done = self._determine_termination(
            reward_info=reward_info,
            curr_steps=self._steps_curr_episode,
            max_steps=self._max_steps_per_episode,
        )

        return (
            self._encode_observation(obs_dict, is_done=done),
            reward,
            done,
            False,
            info,
        )

    def call_service_takeSimStep(self, t: float = None):
        request = StepWorld()
        request.required_time = self._step_size if t is None else t

        # self._step_world_srv()

        self._step_world_publisher.publish(request)

    def reset(self, seed=None, options=None):
        """
        Reset the environment.

        Args:
            seed: The random seed for the environment.
            options: Additional options for resetting the environment.

        Returns:
            tuple: A tuple containing the encoded observation and an empty info dictionary.

        """

        super().reset(seed=seed)
        self._episode += 1
        self.agent_action_pub.publish(Twist())

        first_map = self._episode <= 1 if "sim_1" in self.ns else False
        self.task.reset(
            callback=lambda: False,
            first_map=first_map,
            reset_after_new_map=self._steps_curr_episode == 0,
        )
        self.reward_calculator.reset()
        self._steps_curr_episode = 0
        self._last_action = np.array([0, 0, 0])

        if self._is_train_mode:
<<<<<<< HEAD
            for _ in range(5):
                self.agent_action_pub.publish(Twist())
                self.call_service_takeSimStep(t=0.1)
                time.sleep(0.15)
=======
            self.agent_action_pub.publish(Twist())
            self.call_service_takeSimStep(t=0.25)
            time.sleep(0.15)
>>>>>>> d86d4223

        obs_dict = self.observation_collector.get_observations()
        info_dict = {}
        return (
            self._encode_observation(obs_dict),
            info_dict,
        )

    def close(self):
        """
        Close the environment.

        """
        pass

    def _determine_termination(
        self,
        reward_info: dict,
        curr_steps: int,
        max_steps: int,
        info: dict = None,
    ) -> Tuple[dict, bool]:
        """
        Determine if the episode should terminate.

        Args:
            reward_info (dict): The reward information.
            curr_steps (int): The current number of steps in the episode.
            max_steps (int): The maximum number of steps per episode.
            info (dict): Additional information.

        Returns:
            tuple: A tuple containing the info dictionary and a boolean flag indicating if the episode should terminate.

        """

        if info is None:
            info = {}

        terminated = reward_info["is_done"]

        if terminated:
            info["done_reason"] = reward_info["done_reason"]
            info["is_success"] = reward_info["is_success"]
            info["episode_length"] = self._steps_curr_episode

        if curr_steps >= max_steps:
            terminated = True
            info["done_reason"] = DONE_REASONS.STEP_LIMIT.name
            info["is_success"] = 0
            info["episode_length"] = self._steps_curr_episode

        return info, terminated<|MERGE_RESOLUTION|>--- conflicted
+++ resolved
@@ -256,16 +256,8 @@
         self._last_action = np.array([0, 0, 0])
 
         if self._is_train_mode:
-<<<<<<< HEAD
-            for _ in range(5):
-                self.agent_action_pub.publish(Twist())
-                self.call_service_takeSimStep(t=0.1)
-                time.sleep(0.15)
-=======
             self.agent_action_pub.publish(Twist())
             self.call_service_takeSimStep(t=0.25)
-            time.sleep(0.15)
->>>>>>> d86d4223
 
         obs_dict = self.observation_collector.get_observations()
         info_dict = {}
