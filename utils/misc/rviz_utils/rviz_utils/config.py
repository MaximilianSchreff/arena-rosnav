--- conflicted
+++ resolved
@@ -120,29 +120,18 @@
         }
     }
 
-<<<<<<< HEAD
     PEDSIM_WALLS = {
         "Class": "rviz/Marker",
         "Enabled": True,
         "Marker Topic": "/pedsim_visualizer/walls",
         "Name": "PedsimWalls",
         "Namespaces": {
-            "": True
-=======
-    WALLS = {
-        "Class": "rviz/Marker",
-        "Enabled": True,
-        "Marker Topic": "/pedsim_visualizer/walls",
-        "Name": "Marker",
-        "Namespaces": {
             "walls": True
->>>>>>> 44f55a03
         },
         "Queue Size": 100,
         "Value": True
     }
 
-<<<<<<< HEAD
     PEDSIM_WAYPOINTS = {
         "Class": "rviz/MarkerArray",
         "Enabled": False,
@@ -151,16 +140,6 @@
         "Namespaces": {},
         "Queue Size": 100,
         "Value": False
-=======
-    WAYPOINTS = {
-        "Class": "rviz/MarkerArray",
-        "Enabled": False,
-        "Marker Topic": "/pedsim_visualizer/waypoints",
-        "Name": "MarkerArray",
-        "Namespaces": {},
-        "Queue Size": 100,
-        "Value": True
->>>>>>> 44f55a03
     }
 
     def create_model_display(robot_name, topic, color):
