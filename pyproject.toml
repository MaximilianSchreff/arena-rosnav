--- conflicted
+++ resolved
@@ -27,10 +27,6 @@
 mpi4py = "^3.1.4"
 gputil = "^1.4.0"
 tensorboardx = "^2.6"
-<<<<<<< HEAD
-=======
-gym = "^0.21.0"
->>>>>>> ecf0926b
 
 [tool.poetry.dev-dependencies]
 
