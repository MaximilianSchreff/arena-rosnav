--- conflicted
+++ resolved
@@ -106,7 +106,6 @@
 #   local-name: ../planners/all_in_one
 #   uri: https://github.com/Arena-Rosnav/all_in_one
 #   version: master
-<<<<<<< HEAD
 - git:
    local-name: ../planners/applr
    uri: https://github.com/Arena-Rosnav/applr
@@ -119,33 +118,11 @@
    local-name: ../planners/dragon
    uri: https://github.com/Arena-Rosnav/dragon
    version: mbf
-#- git:
-#   local-name: ../planners/trail
-#   uri: https://github.com/Arena-Rosnav/trail
-#   version: master
+- git:
+   local-name: ../planners/trail
+   uri: https://github.com/Arena-Rosnav/trail
+   version: mbf
 - git:
     local-name: ../planners/cohan
     uri: https://github.com/Arena-Rosnav/cohan_planner_multi
-    version: master
-=======
-#- git:
-#   local-name: ../planners/applr
-#   uri: https://github.com/Arena-Rosnav/applr
-#   version: master
-#- git:
-#   local-name: ../planners/lflh
-#   uri: https://github.com/Arena-Rosnav/lflh
-#   version: master
-#- git:
-#   local-name: ../planners/dragon
-#   uri: https://github.com/Arena-Rosnav/dragon
-#   version: master
-- git:
-   local-name: ../planners/trail
-   uri: https://github.com/Arena-Rosnav/trail
-   version: master
-#- git:
-#    local-name: ../planners/cohan
-#    uri: https://github.com/Arena-Rosnav/cohan_planner_multi
-#    version: master
->>>>>>> 9832caef
+    version: master